import torch
import numpy as np
from torch.utils.data import Dataset

from ..common import constants, utils


class InputSequences(Dataset):
    def __init__(self, file_path, left_flank, right_flank, use_revcomp=False, skip_header=False):
        self.data = []
        self.left_flank = left_flank
        self.right_flank = right_flank
        self.use_revcomp = use_revcomp
        self.skip_header = skip_header
        
        with open(file_path, 'r') as file:
            if self.skip_header:
                file.readline()
            for line in file:
                parts = line.strip().split('\t')
                sequence = parts[0]
                score = list(map(float, parts[1:]))  # Convert all columns after the first one to floats
                self.data.append((sequence, score))

        # Define a mapping for nucleotides to indices
        self.nucleotide_to_index = {'A': 0, 'C': 1, 'G': 2, 'T': 3}

    def __len__(self):
        if self.use_revcomp:
            return 2*len(self.data)
        else:
            return len(self.data)

    def __getitem__(self, index):
        if self.use_revcomp:
            use_index = index // 2
        sequence, score = self.data[use_index]
        
        # Add left and right flanks to the sequence
        sequence_with_flanks = self.left_flank + sequence + self.right_flank
        
        # Encode the sequence using one-hot encoding
        sequence_tensor = self.encode_sequence(sequence_with_flanks)

        # Convert score to a torch tensor
        score_tensor = torch.tensor(score, dtype=torch.float32)

        if self.use_revcomp and index % 2 == 1:
            sequence_tensor = sequence_tensor.flip(dims=[0,1])
        
        return sequence_tensor, score_tensor

    def encode_sequence(self, sequence):
        # Initialize an array of zeros with shape (4, sequence_length),
        # where sequence_length is the length of the DNA sequence (in this case, len(sequence))
        one_hot = np.zeros((4, len(sequence)))

        # Convert each nucleotide in the sequence to its one-hot representation
        for i, nucleotide in enumerate(sequence):
            if nucleotide in self.nucleotide_to_index:
                index = self.nucleotide_to_index[nucleotide]
                one_hot[index, i] = 1

        # Convert the numpy array to a torch tensor
        sequence_tensor = torch.tensor(one_hot, dtype=torch.float32)

        return sequence_tensor

### DATAMODULE
import argparse
import torch
import numpy as np
from torch.utils.data import Dataset, DataLoader, random_split
from lightning.pytorch import LightningDataModule

class SeqDataModule(LightningDataModule):
    @staticmethod
    def add_data_specific_args(parent_parser):
        parser = argparse.ArgumentParser(parents=[parent_parser], add_help=False)
        group = parser.add_argument_group('Data Module args')

        group.add_argument('--train_file', type=str, required=True)
        group.add_argument('--val_file', type=str, required=True)
        group.add_argument('--test_file', type=str, required=True)
        group.add_argument('--batch_size', type=int, required=True)
        group.add_argument('--left_flank', type=str, default=boda.common.constants.MPRA_UPSTREAM[-200:])
        group.add_argument('--right_flank', type=str, default=boda.common.constants.MPRA_DOWNSTREAM[:200])
<<<<<<< HEAD
        group.add_argument('--use_revcomp', action='store_true')
=======
        group.add_argument('--use_revcomp', type=utils.str2bool, default=False)
        group.add_argument('--skip_header', type=utils.str2bool, default=False)
>>>>>>> 9450c13c
        return parser

    def __init__(self, train_file, val_file, test_file, batch_size=10, left_flank='', right_flank='', use_revcomp=False, skip_header=False):
        super().__init__()
        self.train_file = train_file
        self.val_file = val_file
        self.test_file = test_file
        self.batch_size = batch_size
        self.left_flank = left_flank
        self.right_flank = right_flank
        self.use_revcomp = use_revcomp
        self.skip_header = skip_header
        
    def setup(self, stage=None):
        # Load the datasets from the files
        self.train_dataset = InputSequences(self.train_file, self.left_flank, self.right_flank, self.use_revcomp, self.skip_header)
        self.val_dataset = InputSequences(self.val_file, self.left_flank, self.right_flank, self.use_revcomp, self.skip_header)
        self.test_dataset = InputSequences(self.test_file, self.left_flank, self.right_flank, self.use_revcomp, self.skip_header)

    def train_dataloader(self):
        return DataLoader(self.train_dataset, batch_size=self.batch_size, shuffle=True)

    def val_dataloader(self):
        return DataLoader(self.val_dataset, batch_size=self.batch_size)

    def test_dataloader(self):
        return DataLoader(self.test_dataset, batch_size=self.batch_size)<|MERGE_RESOLUTION|>--- conflicted
+++ resolved
@@ -85,12 +85,8 @@
         group.add_argument('--batch_size', type=int, required=True)
         group.add_argument('--left_flank', type=str, default=boda.common.constants.MPRA_UPSTREAM[-200:])
         group.add_argument('--right_flank', type=str, default=boda.common.constants.MPRA_DOWNSTREAM[:200])
-<<<<<<< HEAD
-        group.add_argument('--use_revcomp', action='store_true')
-=======
         group.add_argument('--use_revcomp', type=utils.str2bool, default=False)
         group.add_argument('--skip_header', type=utils.str2bool, default=False)
->>>>>>> 9450c13c
         return parser
 
     def __init__(self, train_file, val_file, test_file, batch_size=10, left_flank='', right_flank='', use_revcomp=False, skip_header=False):
